--- conflicted
+++ resolved
@@ -18,11 +18,7 @@
 
 func newStorage(t *testing.T) (*REST, *etcdtesting.EtcdTestServer) {
 	etcdStorage, server := registrytest.NewEtcdStorage(t, "")
-<<<<<<< HEAD
-	storage, _, err := NewREST(restoptions.NewSimpleGetter(etcdStorage), testclient.NewSimpleFake())
-=======
 	storage, _, _, err := NewREST(restoptions.NewSimpleGetter(etcdStorage), testclient.NewSimpleFake())
->>>>>>> 1b04cb23
 	if err != nil {
 		t.Fatal(err)
 	}
