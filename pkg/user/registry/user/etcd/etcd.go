--- conflicted
+++ resolved
@@ -31,11 +31,7 @@
 // NewREST returns a RESTStorage object that will work against users
 func NewREST(optsGetter restoptions.Getter) (*REST, error) {
 
-<<<<<<< HEAD
-	store := &etcdgeneric.Etcd{
-=======
 	store := &registry.Store{
->>>>>>> 1b04cb23
 		NewFunc:     func() runtime.Object { return &api.User{} },
 		NewListFunc: func() runtime.Object { return &api.UserList{} },
 		KeyRootFunc: func(ctx kapi.Context) string {
