package layered

import (
	"errors"
	"io/ioutil"
	"os"
	"path/filepath"
	"regexp"
	"strings"
	"testing"

	"github.com/openshift/source-to-image/pkg/api"
	"github.com/openshift/source-to-image/pkg/docker"
	"github.com/openshift/source-to-image/pkg/test"
)

type FakeExecutor struct{}

func (f *FakeExecutor) Execute(string, string, *api.Config) error {
	return nil
}

func newFakeLayered() *Layered {
	return &Layered{
		docker:  &docker.FakeDocker{},
		config:  &api.Config{},
		fs:      &test.FakeFileSystem{},
		tar:     &test.FakeTar{},
		scripts: &FakeExecutor{},
	}
}

func newFakeLayeredWithScripts(assemble, workDir string) *Layered {
	return &Layered{
		docker:  &docker.FakeDocker{},
		config:  &api.Config{WorkingDir: workDir},
		fs:      &test.FakeFileSystem{},
		tar:     &test.FakeTar{},
		scripts: &FakeExecutor{},
	}
}

func TestBuildOK(t *testing.T) {
	workDir, _ := ioutil.TempDir("", "sti")
	scriptDir := filepath.Join(workDir, api.UploadScripts)
	err := os.MkdirAll(scriptDir, 0700)
	assemble := filepath.Join(scriptDir, api.Assemble)
	file, err := os.Create(assemble)
	if err != nil {
		t.Errorf("Unexpected error returned: %v", err)
	}
	defer file.Close()
	defer os.RemoveAll(workDir)
	l := newFakeLayeredWithScripts(assemble, workDir)
	l.config.BuilderImage = "test/image"
	_, err = l.Build(l.config)
	if err != nil {
		t.Errorf("Unexpected error returned: %v", err)
	}
	if !l.config.LayeredBuild {
		t.Errorf("Expected LayeredBuild to be true!")
	}
	if m, _ := regexp.MatchString(`test/image-\d+`, l.config.BuilderImage); !m {
		t.Errorf("Expected BuilderImage test/image-withnumbers, but got %s", l.config.BuilderImage)
	}
	// without config.Destination explicitly set, we should get /tmp/scripts for the scripts url
	// assuming the assemble script we created above is off the working dir
	if l.config.ScriptsURL != "image:///tmp/scripts" {
		t.Errorf("Expected ScriptsURL image:///tmp/scripts, but got %s", l.config.ScriptsURL)
	}
	if len(l.config.Destination) != 0 {
		t.Errorf("Unexpected Destination %s", l.config.Destination)
	}
}

func TestBuildOKWithImageRef(t *testing.T) {
	workDir, _ := ioutil.TempDir("", "sti")
	scriptDir := filepath.Join(workDir, api.UploadScripts)
	err := os.MkdirAll(scriptDir, 0700)
	assemble := filepath.Join(scriptDir, api.Assemble)
	file, err := os.Create(assemble)
	if err != nil {
		t.Errorf("Unexpected error returned: %v", err)
	}
	defer file.Close()
	defer os.RemoveAll(workDir)
	l := newFakeLayeredWithScripts(assemble, workDir)
	l.config.BuilderImage = "docker.io/uptoknow/ruby-20-centos7@sha256:d6f5718b85126954d98931e654483ee794ac357e0a98f4a680c1e848d78863a1"
	_, err = l.Build(l.config)
	if err != nil {
		t.Errorf("Unexpected error returned: %v", err)
	}
	if !l.config.LayeredBuild {
		t.Errorf("Expected LayeredBuild to be true!")
	}
	if !strings.HasPrefix(l.config.BuilderImage, "docker.io/uptoknow/ruby-20-centos7:s2i-layered-") {
		t.Errorf("Expected BuilderImage to start with docker.io/uptoknow/ruby-20-centos7:s2i-layered-, but got %s", l.config.BuilderImage)
	}
	l.config.BuilderImage = "uptoknow/ruby-20-centos7@sha256:d6f5718b85126954d98931e654483ee794ac357e0a98f4a680c1e848d78863a1"
	_, err = l.Build(l.config)
	if err != nil {
		t.Errorf("Unexpected error returned: %v", err)
	}
	if !l.config.LayeredBuild {
		t.Errorf("Expected LayeredBuild to be true!")
	}
	if !strings.HasPrefix(l.config.BuilderImage, "uptoknow/ruby-20-centos7:s2i-layered-") {
		t.Errorf("Expected BuilderImage to start with uptoknow/ruby-20-centos7:s2i-layered-, but got %s", l.config.BuilderImage)
	}
	l.config.BuilderImage = "ruby-20-centos7@sha256:d6f5718b85126954d98931e654483ee794ac357e0a98f4a680c1e848d78863a1"
	_, err = l.Build(l.config)
	if err != nil {
		t.Errorf("Unexpected error returned: %v", err)
	}
	if !l.config.LayeredBuild {
		t.Errorf("Expected LayeredBuild to be true!")
	}
	if !strings.HasPrefix(l.config.BuilderImage, "ruby-20-centos7:s2i-layered-") {
		t.Errorf("Expected BuilderImage to start with /ruby-20-centos7:s2i-layered-, but got %s", l.config.BuilderImage)
	}
}

func TestBuildNoScriptsProvided(t *testing.T) {
	l := newFakeLayered()
	l.config.BuilderImage = "test/image"
	_, err := l.Build(l.config)
	if err != nil {
		t.Errorf("Unexpected error returned: %v", err)
	}
	if !l.config.LayeredBuild {
		t.Errorf("Expected LayeredBuild to be true!")
	}
	if m, _ := regexp.MatchString(`test/image-\d+`, l.config.BuilderImage); !m {
		t.Errorf("Expected BuilderImage test/image-withnumbers, but got %s", l.config.BuilderImage)
	}
	if len(l.config.Destination) != 0 {
		t.Errorf("Unexpected Destination %s", l.config.Destination)
	}
}

func TestBuildErrorWriteDockerfile(t *testing.T) {
	l := newFakeLayered()
	l.fs.(*test.FakeFileSystem).WriteFileError = errors.New("WriteDockerfileError")
	_, err := l.Build(l.config)
	if err == nil || err.Error() != "WriteDockerfileError" {
		t.Errorf("An error was expected for WriteDockerfile, but got different: %v", err)
	}
}

func TestBuildErrorCreateTarFile(t *testing.T) {
	l := newFakeLayered()
	l.tar.(*test.FakeTar).CreateTarError = errors.New("CreateTarError")
	_, err := l.Build(l.config)
	if err == nil || err.Error() != "CreateTarError" {
		t.Errorf("An error was expected for CreateTar, but got different: %v", err)
	}
}

func TestBuildErrorOpenTarFile(t *testing.T) {
	l := newFakeLayered()
	l.fs.(*test.FakeFileSystem).OpenError = errors.New("OpenTarError")
	_, err := l.Build(l.config)
	if err == nil || err.Error() != "OpenTarError" {
		t.Errorf("An error was expected for OpenTarFile, but got different: %v", err)
	}
}

func TestBuildErrorBuildImage(t *testing.T) {
	l := newFakeLayered()
	l.config.BuilderImage = "test/image"
	l.docker.(*docker.FakeDocker).BuildImageError = errors.New("BuildImageError")
	_, err := l.Build(l.config)
	if err == nil || err.Error() != "BuildImageError" {
		t.Errorf("An error was expected for BuildImage, but got different: %v", err)
	}
}

func TestBuildErrorBadImageName(t *testing.T) {
	l := newFakeLayered()
	_, err := l.Build(l.config)
	if err == nil || !strings.Contains(err.Error(), "must be two or three segments separated by slashes") {
		t.Errorf("An docker spec parse error was expected, but got different: %v", err)
	}
}

func TestBuildErrorOnBuildBlocked(t *testing.T) {
	l := newFakeLayered()
	l.config.BlockOnBuild = true
	l.config.HasOnBuild = true
	_, err := l.Build(l.config)
<<<<<<< HEAD
	if err == nil || !strings.Contains(err.Error(), "builder image uses ONBUILD instructions but ONBUILD is not allowed.") {
=======
	if err == nil || !strings.Contains(err.Error(), "builder image uses ONBUILD instructions but ONBUILD is not allowed") {
>>>>>>> 1b04cb23
		t.Errorf("expected error from onbuild due to blocked ONBUILD, got: %v", err)
	}
}<|MERGE_RESOLUTION|>--- conflicted
+++ resolved
@@ -188,11 +188,7 @@
 	l.config.BlockOnBuild = true
 	l.config.HasOnBuild = true
 	_, err := l.Build(l.config)
-<<<<<<< HEAD
-	if err == nil || !strings.Contains(err.Error(), "builder image uses ONBUILD instructions but ONBUILD is not allowed.") {
-=======
 	if err == nil || !strings.Contains(err.Error(), "builder image uses ONBUILD instructions but ONBUILD is not allowed") {
->>>>>>> 1b04cb23
 		t.Errorf("expected error from onbuild due to blocked ONBUILD, got: %v", err)
 	}
 }