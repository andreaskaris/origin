--- conflicted
+++ resolved
@@ -54,15 +54,8 @@
 # images that depend on openshift/origin-base
 image openshift/origin                       images/origin
 image openshift/origin-haproxy-router        images/router/haproxy
-<<<<<<< HEAD
-# For now, don't build the v2 registry image
-# To be reenabled when we actually switch to the v2 registry
-#image openshift/origin-docker-registry       images/dockerregistry
-image openshift/origin-keepalived-ipfailover images/ipfailover/keepalived
-=======
 image openshift/origin-keepalived-ipfailover images/ipfailover/keepalived
 image openshift/origin-docker-registry       images/dockerregistry
->>>>>>> bf86143e
 # images that depend on openshift/origin
 image openshift/origin-deployer              images/deployer
 image openshift/origin-docker-builder        images/builder/docker/docker-builder
